""" Principal Component Analysis
"""

# Author: Alexandre Gramfort <alexandre.gramfort@inria.fr>
#         Olivier Grisel <olivier.grisel@ensta.org>
#         Mathieu Blondel <mathieu@mblondel.org>
# License: BSD Style.

import numpy as np
from scipy import linalg

from ..base import BaseEstimator, TransformerMixin
from ..utils import array2d, check_random_state, as_float_array
from ..utils.extmath import fast_logdet, fast_svd, safe_sparse_dot


def _assess_dimension_(spectrum, rank, n_samples, dim):
    """Compute the likelihood of a rank rank dataset

    The dataset is assumed to be embedded in gaussian noise of shape(n,
    dimf) having spectrum spectrum.

    Parameters
    ----------
    spectrum: array of shape (n)
        data spectrum
    rank: int,
        tested rank value
    n_samples: int,
        number of samples
    dim: int,
        embedding/empirical dimension

    Returns
    -------
    ll: float,
        The log-likelihood

    Notes
    -----
    This implements the method of `Thomas P. Minka:
    Automatic Choice of Dimensionality for PCA. NIPS 2000: 598-604`
    """
    if rank > dim:
        raise ValueError("the dimension cannot exceed dim")
    from scipy.special import gammaln

    pu = -rank * np.log(2)
    for i in range(rank):
        pu += gammaln((dim - i) / 2) - np.log(np.pi) * (dim - i) / 2

    pl = np.sum(np.log(spectrum[:rank]))
    pl = -pl * n_samples / 2

    if rank == dim:
        pv = 0
        v = 1
    else:
        v = np.sum(spectrum[rank:dim]) / (dim - rank)
        pv = -np.log(v) * n_samples * (dim - rank) / 2

    m = dim * rank - rank * (rank + 1) / 2
    pp = np.log(2 * np.pi) * (m + rank + 1) / 2

    pa = 0
    spectrum_ = spectrum.copy()
    spectrum_[rank:dim] = v
    for i in range(rank):
        for j in range(i + 1, dim):
            pa += (np.log((spectrum[i] - spectrum[j])
                          * (1. / spectrum_[j] - 1. / spectrum_[i]))
                   + np.log(n_samples))

    ll = pu + pl + pv + pp - pa / 2 - rank * np.log(n_samples) / 2

    return ll


def _infer_dimension_(spectrum, n, p):
    """This method infers the dimension of a dataset of shape (n, p)

    The dataset is described by its spectrum `spectrum`.
    """
    ll = []
    for rank in range(min(n, p, len(spectrum))):
        ll.append(_assess_dimension_(spectrum, rank, n, p))
    ll = np.array(ll)
    return ll.argmax()


class PCA(BaseEstimator, TransformerMixin):
    """Principal component analysis (PCA)

    Linear dimensionality reduction using Singular Value Decomposition of the
    data and keeping only the most significant singular vectors to project the
    data to a lower dimensional space.

    This implementation uses the scipy.linalg implementation of the singular
    value decomposition. It only works for dense arrays and is not scalable to
    large dimensional data.

    The time complexity of this implementation is ``O(n ** 3)`` assuming
    n ~ n_samples ~ n_features.

    Parameters
    ----------
<<<<<<< HEAD
    n_components : int, none or string
=======
    n_components: int, None or string
>>>>>>> bdfc0199
        Number of components to keep.
        if n_components is not set all components are kept::

            n_components == min(n_samples, n_features)

        if n_components == 'mle', Minka\'s MLE is used to guess the dimension
        if ``0 < n_components < 1``, select the number of components such that
        the amount of variance that needs to be explained is greater than the
        percentage specified by n_components

    copy : bool
        If False, data passed to fit are overwritten

    whiten : bool, optional
        When True (False by default) the `components_` vectors are divided
        by n_samples times singular values to ensure uncorrelated outputs
        with unit component-wise variances.

        Whitening will remove some information from the transformed signal
        (the relative variance scales of the components) but can sometime
        improve the predictive accuracy of the downstream estimators by
        making there data respect some hard-wired assumptions.

    Attributes
    ----------
    `components_` : array, [n_components, n_features]
        Components with maximum variance.

    `explained_variance_ratio_` : array, [n_components]
        Percentage of variance explained by each of the selected components. \
        k is not set then all components are stored and the sum of explained \
        variances is equal to 1.0

    Notes
    -----
    For n_components='mle', this class uses the method of `Thomas P. Minka:
    Automatic Choice of Dimensionality for PCA. NIPS 2000: 598-604`

    Due to implementation subtleties of the Singular Value Decomposition (SVD),
    which is used in this implementation, running fit twice on the same matrix
    can lead to principal components with signs flipped (change in direction).
    For this reason, it is important to always use the same estimator object to
    transform data in a consistent fashion.

    Examples
    --------

    >>> import numpy as np
    >>> from sklearn.decomposition import PCA
    >>> X = np.array([[-1, -1], [-2, -1], [-3, -2], [1, 1], [2, 1], [3, 2]])
    >>> pca = PCA(n_components=2)
    >>> pca.fit(X)
    PCA(copy=True, n_components=2, whiten=False)
    >>> print pca.explained_variance_ratio_ # doctest: +ELLIPSIS
    [ 0.99244...  0.00755...]

    See also
    --------
    ProbabilisticPCA
    RandomizedPCA
    KernelPCA
    SparsePCA
    """
    def __init__(self, n_components=None, copy=True, whiten=False):
        self.n_components = n_components
        self.copy = copy
        self.whiten = whiten

    def fit(self, X, y=None, **params):
        """Fit the model with X.

        Parameters
        ----------
        X: array-like, shape (n_samples, n_features)
            Training data, where n_samples in the number of samples
            and n_features is the number of features.

        Returns
        -------
        self : object
            Returns the instance itself.
        """
        self._fit(X, **params)
        return self

    def fit_transform(self, X, y=None, **params):
        """Fit the model with X and apply the dimensionality reduction on X.

        Parameters
        ----------
        X : array-like, shape (n_samples, n_features)
            Training data, where n_samples in the number of samples
            and n_features is the number of features.

        Returns
        -------
        X_new : array-like, shape (n_samples, n_components)

        """
        U, S, V = self._fit(X, **params)
        U = U[:, :self.n_components]

        if self.whiten:
            # X_new = X * V / S * sqrt(n_samples) = U * sqrt(n_samples)
            U *= np.sqrt(X.shape[0])
        else:
            # X_new = X * V = U * S * V^T * V = U * S
            U *= S[:self.n_components]

        return U

    def _fit(self, X):
        X = array2d(X)
        n_samples, n_features = X.shape
        X = as_float_array(X, copy=self.copy)
        # Center data
        self.mean_ = np.mean(X, axis=0)
        X -= self.mean_
        U, S, V = linalg.svd(X, full_matrices=False)
        self.explained_variance_ = (S ** 2) / n_samples
        self.explained_variance_ratio_ = self.explained_variance_ / \
                                        self.explained_variance_.sum()

        if self.whiten:
            self.components_ = V / S[:, np.newaxis] * np.sqrt(n_samples)
        else:
            self.components_ = V

        if self.n_components == 'mle':
            self.n_components = _infer_dimension_(self.explained_variance_,
                                            n_samples, X.shape[1])

        elif (self.n_components is not None
              and 0 < self.n_components
              and self.n_components < 1.0):
            # number of components for which the cumulated explained variance
            # percentage is superior to the desired threshold
            ratio_cumsum = self.explained_variance_ratio_.cumsum()
            self.n_components = np.sum(ratio_cumsum < self.n_components) + 1

        if self.n_components is not None:
            self.components_ = self.components_[:self.n_components, :]
            self.explained_variance_ = \
                    self.explained_variance_[:self.n_components]
            self.explained_variance_ratio_ = \
                    self.explained_variance_ratio_[:self.n_components]

        return (U, S, V)

    def transform(self, X):
        """Apply the dimensionality reduction on X.

        Parameters
        ----------
        X : array-like, shape (n_samples, n_features)
            New data, where n_samples in the number of samples
            and n_features is the number of features.

        Returns
        -------
        X_new : array-like, shape (n_samples, n_components)

        """
        X_transformed = X - self.mean_
        X_transformed = np.dot(X_transformed, self.components_.T)
        return X_transformed

    def inverse_transform(self, X):
        """Transform data back to its original space, i.e.,
        return an input X_original whose transform would be X

        Parameters
        ----------
        X : array-like, shape (n_samples, n_components)
            New data, where n_samples in the number of samples
            and n_components is the number of components.

        Returns
        -------
        X_original array-like, shape (n_samples, n_features)

        Notes
        -----
        If whitening is enabled, inverse_transform does not compute the
        exact inverse operation as transform.
        """
        return np.dot(X, self.components_) + self.mean_


class ProbabilisticPCA(PCA):
    """Additional layer on top of PCA that adds a probabilistic evaluation"""
    __doc__ += PCA.__doc__

    def fit(self, X, y=None, homoscedastic=True):
        """Additionally to PCA.fit, learns a covariance model

        Parameters
        ----------
        X : array of shape(n_samples, n_dim)
            The data to fit

        homoscedastic : bool, optional,
            If True, average variance across remaining dimensions
        """
        PCA.fit(self, X)
        self.dim = X.shape[1]
        Xr = X - self.mean_
        Xr -= np.dot(np.dot(Xr, self.components_.T), self.components_)
        n_samples = X.shape[0]
        if self.dim <= self.n_components:
            delta = np.zeros(self.dim)
        elif homoscedastic:
            delta = (Xr ** 2).sum() * np.ones(self.dim) \
                    / (n_samples * self.dim)
        else:
            delta = (Xr ** 2).mean(0) / (self.dim - self.n_components)
        self.covariance_ = np.diag(delta)
        for k in range(self.n_components):
            add_cov = np.outer(self.components_[k], self.components_[k])
            self.covariance_ += self.explained_variance_[k] * add_cov
        return self

    def score(self, X, y=None):
        """Return a score associated to new data

        Parameters
        ----------
        X: array of shape(n_samples, n_dim)
            The data to test

        Returns
        -------
        ll: array of shape (n_samples),
            log-likelihood of each row of X under the current model
        """
        Xr = X - self.mean_
        log_like = np.zeros(X.shape[0])
        self.precision_ = linalg.inv(self.covariance_)
        for i in range(X.shape[0]):
            log_like[i] = -.5 * np.dot(np.dot(self.precision_, Xr[i]), Xr[i])
        log_like += fast_logdet(self.precision_) - \
                                    self.dim / 2 * np.log(2 * np.pi)
        return log_like


class RandomizedPCA(BaseEstimator, TransformerMixin):
    """Principal component analysis (PCA) using randomized SVD

    Linear dimensionality reduction using approximated Singular Value
    Decomposition of the data and keeping only the most significant
    singular vectors to project the data to a lower dimensional space.

    This implementation uses a randomized SVD implementation and can
    handle both scipy.sparse and numpy dense arrays as input.

    Parameters
    ----------
    n_components : int
        Maximum number of components to keep: default is 50.

    copy : bool
        If False, data passed to fit are overwritten

    iterated_power : int, optional
        Number of iteration for the power method. 3 by default.

    whiten : bool, optional
        When True (False by default) the `components_` vectors are divided
        by the singular values to ensure uncorrelated outputs with unit
        component-wise variances.

        Whitening will remove some information from the transformed signal
        (the relative variance scales of the components) but can sometime
        improve the predictive accuracy of the downstream estimators by
        making there data respect some hard-wired assumptions.

    random_state : int or RandomState instance or None (default)
        Pseudo Random Number generator seed control. If None, use the
        numpy.random singleton.

    Attributes
    ----------
    `components_` : array, [n_components, n_features]
        Components with maximum variance.

    `explained_variance_ratio_` : array, [n_components]
        Percentage of variance explained by each of the selected components. \
        k is not set then all components are stored and the sum of explained \
        variances is equal to 1.0

    Examples
    --------
    >>> import numpy as np
    >>> from sklearn.decomposition import RandomizedPCA
    >>> X = np.array([[-1, -1], [-2, -1], [-3, -2], [1, 1], [2, 1], [3, 2]])
    >>> pca = RandomizedPCA(n_components=2)
    >>> pca.fit(X)                 # doctest: +ELLIPSIS +NORMALIZE_WHITESPACE
    RandomizedPCA(copy=True, iterated_power=3, n_components=2,
           random_state=<mtrand.RandomState object at 0x...>, whiten=False)
    >>> print pca.explained_variance_ratio_ # doctest: +ELLIPSIS
    [ 0.99244...  0.00755...]

    See also
    --------
    PCA
    ProbabilisticPCA

    Notes
    -------
    **References**:

    .. [Halko2009] `Finding structure with randomness: Stochastic algorithms for
      constructing approximate matrix decompositions Halko, et al., 2009
      (arXiv:909)`

    .. [MRT] `A randomized algorithm for the decomposition of matrices
      Per-Gunnar Martinsson, Vladimir Rokhlin and Mark Tygert`

    """

    def __init__(self, n_components, copy=True, iterated_power=3,
                 whiten=False, random_state=None):
        self.n_components = n_components
        self.copy = copy
        self.iterated_power = iterated_power
        self.whiten = whiten
        self.mean_ = None
        self.random_state = random_state

    def fit(self, X, y=None):
        """Fit the model to the data X.

        Parameters
        ----------
        X: array-like or scipy.sparse matrix, shape (n_samples, n_features)
            Training vector, where n_samples in the number of samples and
            n_features is the number of features.

        Returns
        -------
        self : object
            Returns the instance itself.
        """
        self.random_state = check_random_state(self.random_state)
        if not hasattr(X, 'todense'):
            # not a sparse matrix, ensure this is a 2D array
            X = array2d(X)

        n_samples = X.shape[0]

        if not hasattr(X, 'todense'):
            X = as_float_array(X, copy=self.copy)

            # Center data
            self.mean_ = np.mean(X, axis=0)
            X -= self.mean_

        U, S, V = fast_svd(X, self.n_components,
                           n_iterations=self.iterated_power,
                           random_state=self.random_state)

        self.explained_variance_ = (S ** 2) / n_samples
        self.explained_variance_ratio_ = self.explained_variance_ / \
                                        self.explained_variance_.sum()

        if self.whiten:
            n = X.shape[0]
            self.components_ = V / S[:, np.newaxis] * np.sqrt(n)
        else:
            self.components_ = V

        return self

    def transform(self, X):
        """Apply the dimensionality reduction on X.

        Parameters
        ----------
        X : array-like or scipy.sparse matrix, shape (n_samples, n_features)
            New data, where n_samples in the number of samples
            and n_features is the number of features.

        Returns
        -------
        X_new : array-like, shape (n_samples, n_components)

        """
        if self.mean_ is not None:
            X = X - self.mean_

        X = safe_sparse_dot(X, self.components_.T)
        return X

    def inverse_transform(self, X):
        """Transform data back to its original space, i.e.,
        return an input X_original whose transform would be X

        Parameters
        ----------
        X : array-like or scipy.sparse matrix, shape (n_samples, n_components)
            New data, where n_samples in the number of samples
            and n_components is the number of components.

        Returns
        -------
        X_original array-like, shape (n_samples, n_features)

        Notes
        -----
        If whitening is enabled, inverse_transform does not compute the
        exact inverse operation as transform.
        """
        X_original = safe_sparse_dot(X, self.components_)
        if self.mean_ is not None:
            X_original = X_original + self.mean_
        return X_original<|MERGE_RESOLUTION|>--- conflicted
+++ resolved
@@ -104,11 +104,7 @@
 
     Parameters
     ----------
-<<<<<<< HEAD
-    n_components : int, none or string
-=======
-    n_components: int, None or string
->>>>>>> bdfc0199
+    n_components : int, None or string
         Number of components to keep.
         if n_components is not set all components are kept::
 
