"""
Generate samples of synthetic data sets.
"""

# Author: B. Thirion, G. Varoquaux, A. Gramfort, V. Michel, O. Grisel
# License: BSD 3 clause

import numpy as np
import numpy.random as nr

from ..utils import check_random_state


def test_dataset_classif(n_samples=100, n_features=100, param=[1, 1],
                         n_informative=0, k=0, seed=None):
    """Generate an snp matrix

    Parameters
    ----------
    n_samples : 100, int,
        the number of observations

    n_features : 100, int,
        the number of features for each observation

    param : [1, 1], list,
        parameter of a dirichlet density
        that is used to generate multinomial densities
        from which the n_features will be samples

    n_informative: 0, int
        number of informative features

    k : 0, int
        deprecated: use n_informative instead

    seed : None, int or np.random.RandomState
        if seed is an instance of np.random.RandomState,
        it is used to initialize the random generator

    Returns
    -------
    x : array of shape(n_samples, n_features),
        the design matrix

    y : array of shape (n_samples),
        the subject labels

    """
    if k > 0 and n_informative == 0:
        n_informative = k

    if n_informative > n_features:
        raise ValueError('cannot have %d informative features and'
                         ' %d features' % (n_informative, n_features))

    if isinstance(seed, np.random.RandomState):
        random = seed
    elif seed is not None:
        random = np.random.RandomState(seed)
    else:
        random = np.random

    x = random.randn(n_samples, n_features)
    y = np.zeros(n_samples)
    param = np.ravel(np.array(param)).astype(np.float)
    for n in range(n_samples):
        y[n] = np.nonzero(random.multinomial(1, param / param.sum()))[0]
    x[:, :k] += 3 * y[:, np.newaxis]
    return x, y


def test_dataset_reg(n_samples=100, n_features=100, n_informative=0, k=0,
                     seed=None):
    """Generate an snp matrix

    Parameters
    ----------
    n_samples : 100, int
        the number of subjects

    n_features : 100, int
        the number of features

    n_informative: 0, int
        number of informative features

    k : 0, int
        deprecated: use n_informative instead

    seed : None, int or np.random.RandomState
        if seed is an instance of np.random.RandomState,
        it is used to initialize the random generator

    Returns
    -------
    x : array of shape(n_samples, n_features),
        the design matrix

    y : array of shape (n_samples),
        the subject data
    """
    if k > 0 and n_informative == 0:
        n_informative = k

    if n_informative > n_features:
        raise ValueError('cannot have %d informative features and'
                         ' %d features' % (n_informative, n_features))

    if isinstance(seed, np.random.RandomState):
        random = seed
    elif seed is not None:
        random = np.random.RandomState(seed)
    else:
        random = np.random

    x = random.randn(n_samples, n_features)
    y = random.randn(n_samples)
    x[:, :k] += y[:, np.newaxis]
    return x, y


def sparse_uncorrelated(n_samples=100, n_features=10):
    """Function creating simulated data with sparse uncorrelated design

    cf.Celeux et al. 2009,  Bayesian regularization in regression)

    X = NR.normal(0, 1)
    Y = NR.normal(X[:, 0] + 2 * X[:, 1] - 2 * X[:, 2] - 1.5 * X[:, 3])
    The number of features is at least 10.

    Parameters
    ----------
    n_samples : int
        number of samples (default is 100).
    n_features : int
        number of features (default is 10).

    Returns
    -------
    X : numpy array of shape (n_samples, n_features) for input samples
    y : numpy array of shape (n_samples) for labels
    """
    X = nr.normal(loc=0, scale=1, size=(n_samples, n_features))
    y = nr.normal(loc=X[:, 0] + 2 * X[:, 1] - 2 * X[:, 2] - 1.5 * X[:, 3],
                  scale=np.ones(n_samples))
    return X, y


def friedman(n_samples=100, n_features=10, noise_std=1):
    """Function creating simulated data with non linearities

    cf. Friedman 1993

    X = np.random.normal(0, 1)

    y = 10 * sin(X[:, 0] * X[:, 1]) + 20 * (X[:, 2] - 0.5) ** 2 \
            + 10 * X[:, 3] + 5 * X[:, 4]

    The number of features is at least 5.

    Parameters
    ----------
    n_samples : int
        number of samples (default is 100).

    n_features : int
        number of features (default is 10).

    noise_std : float
        std of the noise, which is added as noise_std*NR.normal(0,1)

    Returns
    -------
    X : numpy array of shape (n_samples, n_features) for input samples
    y : numpy array of shape (n_samples,) for labels
    """
    X = nr.normal(loc=0, scale=1, size=(n_samples, n_features))
    y = 10 * np.sin(X[:, 0] * X[:, 1]) + 20 * (X[:, 2] - 0.5) ** 2 \
            + 10 * X[:, 3] + 5 * X[:, 4]
    y += noise_std * nr.normal(loc=0, scale=1, size=n_samples)
    return X, y


def low_rank_fat_tail(n_samples=100, n_features=100, effective_rank=10,
                      tail_strength=0.5, seed=0):
    """Mostly low rank random matrix with bell-shaped singular values profile

    Most of the variance can be explained by a bell-shaped curve of width
    effective_rank: the low rank part of the singular values profile is::

      (1 - tail_strength) * exp(-1.0 * (i / effective_rank) ** 2)

    The remaining singular values' tail is fat, decreasing as::

      tail_strength * exp(-0.1 * i / effective_rank).

    The low rank part of the profile can be considered the structured
    signal part of the data while the tail can be considered the noisy
    part of the data that cannot be summarized by a low number of linear
    components (singular vectors).

    This kind of singular profiles is often seen in practice, for instance:
     - graw level pictures of faces
     - TF-IDF vectors of text documents crawled from the web

    Parameters
    ----------
    n_samples : int
        number of samples (default is 100)

    n_features : int
        number of features (default is 100)

    effective_rank : int
        approximate number of singular vectors required to explain most of the
        data by linear combinations (default is 10)

    tail_strength: float between 0.0 and 1.0
        relative importance of the fat noisy tail of the singular values
        profile (default is 0.5).

    seed: int or RandomState or None
        how to seed the random number generator (default is 0)

    """
    if isinstance(seed, np.random.RandomState):
        random = seed
    elif seed is not None:
        random = np.random.RandomState(seed)
    else:
        random = np.random

    n = min(n_samples, n_features)

    # random (ortho normal) vectors
    from ..utils.fixes import qr_economic
    u, _ = qr_economic(random.randn(n_samples, n))
    v, _ = qr_economic(random.randn(n_features, n))

    # index of the singular values
    singular_ind = np.arange(n, dtype=np.float64)

    # build the singular profile by assembling signal and noise components
    low_rank = (1 - tail_strength) * \
               np.exp(-1.0 * (singular_ind / effective_rank) ** 2)
    tail = tail_strength * np.exp(-0.1 * singular_ind / effective_rank)
    s = np.identity(n) * (low_rank + tail)

    return np.dot(np.dot(u, s), v.T)


def make_regression_dataset(n_train_samples=100, n_test_samples=100,
                            n_features=100, n_informative=10,
                            effective_rank=None, tail_strength=0.5,
                            bias=0., noise=0.05, seed=0):
    """Generate a regression train + test set

    The input set can be well conditioned (by default) or have a low rank-fat
    tail singular profile. See the low_rank_fat_tail docstring for more
    details.

    The output is generated by applying a (potentially biased) random linear
    regression model with n_informative nonzero regressors to the previously
    generated input and some gaussian centered noise with some adjustable
    scale.

    Parameters
    ----------
    n_train_samples : int
        number of samples for the training set (default is 100)

    n_test_samples : int
        number of samples for the testing set (default is 100)

    n_features : int
        number of features (default is 100)

    n_informative: int or float between 0.0 and 1.0
        Number of informative features (nonzero regressors in the ground truth
        linear model used to generate the output).

    effective_rank : int or None
        if not None (default is 50):
            approximate number of singular vectors required to explain most of
            the data by linear combinations on the input sets. Using this kind
            of singular spectrum in the input allow the datagenerator to
            reproduce the kind of correlation often observed in practice.
        if None:
            the input sets are well conditioned centered gaussian with unit
            variance

    tail_strength: float between 0.0 and 1.0
        relative importance of the fat noisy tail of the singular values
        profile if effective_rank is not None

    bias: float
        bias for the ground truth model (default is 0.0)

    noise:
        variance of the gaussian noise applied to the output (default is 0.05)

    seed: int or RandomState or None
        how to seed the random number generator (default is 0)

    """
    # allow for reproducible samples generation by explicit random number
    # generator seeding
    if isinstance(seed, np.random.RandomState):
        random = seed
    elif seed is not None:
        random = np.random.RandomState(seed)
    else:
        random = np.random

    if effective_rank is None:
        # randomly generate a well conditioned input set
        X_train = random.randn(n_train_samples, n_features)
        X_test = random.randn(n_test_samples, n_features)
    else:
        # randomly generate a low rank, fat tail input set
        X_train = low_rank_fat_tail(
            n_samples=n_train_samples, n_features=n_features,
            effective_rank=effective_rank, tail_strength=tail_strength,
            seed=random)

        X_test = low_rank_fat_tail(
            n_samples=n_test_samples, n_features=n_features,
            effective_rank=effective_rank, tail_strength=tail_strength,
            seed=random)

    # generate a ground truth model with only n_informative features being non
    # zeros (the other features are not correlated to Y and should be ignored
    # by a sparsifying regularizers such as L1 or elastic net)
    ground_truth = np.zeros(n_features)
    ground_truth[:n_informative] = random.randn(n_informative)
    random.shuffle(ground_truth)

    # generate the ground truth Y from the reference model and X
    Y_train = np.dot(X_train, ground_truth) + bias
    Y_test = np.dot(X_test, ground_truth) + bias

    if noise > 0.0:
        # apply some gaussian noise to the output
        Y_train += random.normal(scale=noise, size=Y_train.shape)
        Y_test += random.normal(scale=noise, size=Y_test.shape)

    return X_train, Y_train, X_test, Y_test, ground_truth


def swiss_roll(n_samples, noise=0.0):
    """Generate swiss roll dataset

    Parameters
    ----------
    n_samples : int
        Number of points on the swiss roll

    noise : float (optional)
        Noise level. By default no noise.

    Returns
    -------
    X : array of shape [n_samples, 3]
        The points.

    t : array of shape [n_samples]
        The univariate possition of the sample according to the main dimension
        of the points in the manifold.

    Notes
    -----
    Original code from:
    http://www-ist.massey.ac.nz/smarsland/Code/10/lle.py
    """
    np.random.seed(0)
    t = 1.5 * np.pi * (1 + 2 * np.random.rand(1, n_samples))
    h = 21 * np.random.rand(1, n_samples)
    X = np.concatenate((t * np.cos(t), h, t * np.sin(t))) \
           + noise * np.random.randn(3, n_samples)
    X = np.transpose(X)
    t = np.squeeze(t)
    return X, t


<<<<<<< HEAD
def S_curve(n_samples, noise=0.0):
    """Generate S curve dataset

    Parameters
    ----------
    n_samples : int
        Number of points on the S curve

    noise : float (optional)
        Noise level. By default no noise.

    Returns
    -------
    X : array of shape [n_samples, 3]
        The points.
    """
    np.random.seed(0)

    t = 3*np.pi * (np.random.rand(1,n_samples) - 0.5)
    x = np.sin(t)
    y = np.random.rand(1,n_samples)*2.0
    z = np.sign(t)*(np.cos(t)-1)

    X = np.concatenate((x,y,z)).T
    t = np.squeeze(t)

    return X, t
=======
def make_blobs(n_samples=100, n_features=2, centers=3, cluster_std=1.0,
               center_box=(-10.0, 10.0), shuffle=True, random_state=0):
    """Generate isotropic Gaussian blobs for clustering

    Parameters
    ----------
    n_samples : int (default 100)
        Total number of points equally divided among clusters

    n_features : int (default 2)
        Number of dimensions for each sample

    centers : int or array of shape [n_centers, n_features] (default 3)
        Number of centers to generate or fixed center location

    cluster_std: float or sequace of floats
        Standard deviation of the clusters

    center_box: pair of floats (min, max)
        Bounding box for each cluster center when randomly generated
        positions

    shuffle: boolean (default True)
        Shuffle the order of the sample

    random_state: int or RandomState instance (default 0)
        Seed used by the pseudo random number generator

    Return
    ------
    samples : array of shape [n_samples, n_features]
        The generated samples

    labels : array of shape [n_samples]
        The integer labels for class membership of each sample

    Example
    -------

      >>> samples, labels = make_blobs(n_samples=10, centers=3, n_features=2)
      >>> samples.shape
      (10, 2)
      >>> labels
      array([0, 0, 1, 0, 2, 2, 2, 1, 1, 0])

    """
    random_state = check_random_state(random_state)

    if isinstance(centers, int):
        centers = random_state.uniform(center_box[0], center_box[1],
                                       size=(centers, n_features))
    else:
        centers = np.atleast_2d(centers)
        n_features = centers.shape[1]

    blobs = []
    labels = []

    n_centers = centers.shape[0]
    n_samples_per_center = [n_samples / n_centers] * n_centers
    n_samples_per_center[0] += n_samples % n_centers

    for i, n in enumerate(n_samples_per_center):
        blobs.append(centers[i] + random_state.normal(scale=cluster_std,
                                                      size=(n, n_features)))
        labels += [i] * n

    samples = np.concatenate(blobs)
    labels = np.array(labels)
    if shuffle:
        indices = np.arange(samples.shape[0])
        random_state.shuffle(indices)
        samples = samples[indices]
        labels = labels[indices]
    return samples, labels
>>>>>>> a97e2996
<|MERGE_RESOLUTION|>--- conflicted
+++ resolved
@@ -382,8 +382,6 @@
     t = np.squeeze(t)
     return X, t
 
-
-<<<<<<< HEAD
 def S_curve(n_samples, noise=0.0):
     """Generate S curve dataset
 
@@ -411,7 +409,7 @@
     t = np.squeeze(t)
 
     return X, t
-=======
+
 def make_blobs(n_samples=100, n_features=2, centers=3, cluster_std=1.0,
                center_box=(-10.0, 10.0), shuffle=True, random_state=0):
     """Generate isotropic Gaussian blobs for clustering
@@ -487,4 +485,3 @@
         samples = samples[indices]
         labels = labels[indices]
     return samples, labels
->>>>>>> a97e2996
